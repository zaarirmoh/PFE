--- conflicted
+++ resolved
@@ -7,11 +7,7 @@
     'ThemeChoiceSerializer',
     'ThemeRankingSerializer',
     'ThemeSerializer',
-<<<<<<< HEAD
-]
-=======
     'ThemeSupervisionRequestSerializer',
     'CreateThemeSupervisionRequestSerializer',
     'ProcessSupervisionRequestSerializer',
 ]
->>>>>>> 268835ce
