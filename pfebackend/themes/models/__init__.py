from .theme_models import *
<<<<<<< HEAD
from .project_models import *
=======
from .supervision_request import *

>>>>>>> 268835ce

__all__ = [
    'Theme',
<<<<<<< HEAD
    'ThemeAssignment',
    'ThemeChoice',
    'ThemeRanking'
  ]
=======
    'ThemeSupervisionRequest',
]
>>>>>>> 268835ce
<|MERGE_RESOLUTION|>--- conflicted
+++ resolved
@@ -1,19 +1,12 @@
 from .theme_models import *
-<<<<<<< HEAD
 from .project_models import *
-=======
+from .theme_models import *
 from .supervision_request import *
 
->>>>>>> 268835ce
 
 __all__ = [
     'Theme',
-<<<<<<< HEAD
     'ThemeAssignment',
-    'ThemeChoice',
-    'ThemeRanking'
-  ]
-=======
+    'Theme',
     'ThemeSupervisionRequest',
-]
->>>>>>> 268835ce
+]